[package]
name = "mdbook"
<<<<<<< HEAD
version = "0.0.2"
=======
version = "0.0.3"
>>>>>>> 6dcb411f
authors = ["Mathieu David <mathieudavid@mathieudavid.org>"]
description = "create books from markdown files (like Gitbook)"
documentation = "http://azerupi.github.io/mdBook/index.html"
repository = "https://github.com/azerupi/mdBook"
keywords = ["book", "gitbook", "rustbook", "markdown"]
license = "MPL-2.0"
readme = "README.md"
build = "build.rs"
exclude = [
    "book-example/*",
    "src/theme/stylus",
]

[dependencies]
clap = "*"
handlebars = "*"
rustc-serialize = "*"
pulldown-cmark = "*"
crossbeam = "^0.1.5"

# Watch feature
[dependencies.notify]
notify = "^2.4.1"
optional = true

[dependencies.time]
time = "^0.1.33"
optional = true

# Tests
[dev-dependencies]
tempdir = "*"


[features]
default = ["output", "watch"]
debug = []
output = []
regenerate-css = []
watch = ["notify", "time"]

[[bin]]
doc = false
name = "mdbook"
path = "src/bin/mdbook.rs"<|MERGE_RESOLUTION|>--- conflicted
+++ resolved
@@ -1,10 +1,6 @@
 [package]
 name = "mdbook"
-<<<<<<< HEAD
-version = "0.0.2"
-=======
 version = "0.0.3"
->>>>>>> 6dcb411f
 authors = ["Mathieu David <mathieudavid@mathieudavid.org>"]
 description = "create books from markdown files (like Gitbook)"
 documentation = "http://azerupi.github.io/mdBook/index.html"
